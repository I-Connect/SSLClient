/*
  SSLClient.h - Base class that provides Client SSL to ESP32
  Additions (c) 2011 Adrian McEwen.  All right reserved.
  Additions Copyright (C) 2017 Evandro Luis Copercini.
  Additions Copyright (C) 2019 Vadim Govorovski.
  This library is free software; you can redistribute it and/or
  modify it under the terms of the GNU Lesser General Public
  License as published by the Free Software Foundation; either
  version 2.1 of the License, or (at your option) any later version.
  This library is distributed in the hope that it will be useful,
  but WITHOUT ANY WARRANTY; without even the implied warranty of
  MERCHANTABILITY or FITNESS FOR A PARTICULAR PURPOSE.  See the GNU
  Lesser General Public License for more details.
  You should have received a copy of the GNU Lesser General Public
  License along with this library; if not, write to the Free Software
  Foundation, Inc., 51 Franklin St, Fifth Floor, Boston, MA  02110-1301  USA
*/

#ifndef SSLClient_H
#define SSLClient_H
#include "Arduino.h"
#include "IPAddress.h"
#include "ssl_client.h"

namespace SSLC {

class SSLClient : public Client
{
<<<<<<< HEAD
  protected:
    sslclient_context* sslclient;

    int _lastError = 0;
    int _peek = -1;
    int _timeout = 0;
    const char* _CA_cert;
    const char* _cert;
    const char* _private_key;
    const char* _pskIdent; // identity for PSK cipher suites
    const char* _psKey; // key in hex for PSK cipher suites
=======
protected:
  sslclient_context *sslclient;

  int _lastError = 0;
	int _peek = -1;
  uint32_t _timeout = 0;
  const char *_CA_cert;
  const char *_cert;
  const char *_private_key;
  const char *_pskIdent; // identity for PSK cipher suites
  const char *_psKey; // key in hex for PSK cipher suites
>>>>>>> fc5dcc88

  bool _connected = false;

  Client* _client = nullptr;

<<<<<<< HEAD
  public:
    SSLClient();
    SSLClient(Client* client);
    ~SSLClient();

    int connect(IPAddress ip, uint16_t port);
    int connect(IPAddress ip, uint16_t port, int32_t timeout);
    int connect(const char* host, uint16_t port);
    int connect(const char* host, uint16_t port, int32_t timeout);
    int connect(IPAddress ip, uint16_t port, const char* rootCABuff, const char* cli_cert, const char* cli_key);
    int connect(const char* host, uint16_t port, const char* rootCABuff, const char* cli_cert, const char* cli_key);
    int connect(IPAddress ip, uint16_t port, const char* pskIdent, const char* psKey);
    int connect(const char* host, uint16_t port, const char* pskIdent, const char* psKey);

    int peek();
    size_t write(uint8_t data);
    size_t write(const uint8_t* buf, size_t size);
    int available();
    int read();
    int read(uint8_t* buf, size_t size);
    void flush() {}
    void stop();
    uint8_t connected();
    int lastError(char* buf, const size_t size);

    void setPreSharedKey(const char* pskIdent, const char* psKey); // psKey in Hex
    void setCACert(const char* rootCA);
    void setCertificate(const char* client_ca);
    void setPrivateKey (const char* private_key);
    bool loadCACert(Stream& stream, size_t size);
    bool loadCertificate(Stream& stream, size_t size);
    bool loadPrivateKey(Stream& stream, size_t size);
    bool verify(const char* fingerprint, const char* domain_name);
    void setHandshakeTimeout(unsigned long handshake_timeout);

    int setTimeout(uint32_t seconds) {
      return 0;
    }

    operator bool()
    {
      return connected();
    }
    bool operator==(const bool value)
    {
      return bool() == value;
    }
    bool operator!=(const bool value)
    {
      return bool() != value;
    }

  private:
    char* _streamLoad(Stream& stream, size_t size);
=======
public:
  SSLClient();
  SSLClient(Client* client);
  ~SSLClient();

  int connect(IPAddress ip, uint16_t port);
  int connect(IPAddress ip, uint16_t port, int32_t timeout);
  int connect(const char *host, uint16_t port);
  int connect(const char *host, uint16_t port, int32_t timeout);
  int connect(IPAddress ip, uint16_t port, const char *rootCABuff, const char *cli_cert, const char *cli_key);
  int connect(const char *host, uint16_t port, const char *rootCABuff, const char *cli_cert, const char *cli_key);
  int connect(IPAddress ip, uint16_t port, const char *pskIdent, const char *psKey);
  int connect(const char *host, uint16_t port, const char *pskIdent, const char *psKey);

	int peek();
  size_t write(uint8_t data);
  size_t write(const uint8_t *buf, size_t size);
  int available();
  int read();
  int read(uint8_t *buf, size_t size);
  void flush() {}
  void stop();
  uint8_t connected();
  int lastError(char *buf, const size_t size);

  void setPreSharedKey(const char *pskIdent, const char *psKey); // psKey in Hex
  void setCACert(const char *rootCA);
  void setCertificate(const char *client_ca);
  void setPrivateKey (const char *private_key);
  bool loadCACert(Stream& stream, size_t size);
  bool loadCertificate(Stream& stream, size_t size);
  bool loadPrivateKey(Stream& stream, size_t size);
  bool verify(const char* fingerprint, const char* domain_name);
  void setHandshakeTimeout(unsigned long handshake_timeout);
  void setClient(Client* client);
  void setTimeout(uint32_t milliseconds);

  operator bool() {
    return connected();
  }

  bool operator==(const bool value) {
    return bool() == value;
  }

  bool operator!=(const bool value) {
    return bool() != value;
  }

private:
  char *_streamLoad(Stream& stream, size_t size);
>>>>>>> fc5dcc88

  //friend class GprsServer;
  using Print::write;
};

#endif /* SSLClient_H */

} //end namespace<|MERGE_RESOLUTION|>--- conflicted
+++ resolved
@@ -26,19 +26,6 @@
 
 class SSLClient : public Client
 {
-<<<<<<< HEAD
-  protected:
-    sslclient_context* sslclient;
-
-    int _lastError = 0;
-    int _peek = -1;
-    int _timeout = 0;
-    const char* _CA_cert;
-    const char* _cert;
-    const char* _private_key;
-    const char* _pskIdent; // identity for PSK cipher suites
-    const char* _psKey; // key in hex for PSK cipher suites
-=======
 protected:
   sslclient_context *sslclient;
 
@@ -50,68 +37,11 @@
   const char *_private_key;
   const char *_pskIdent; // identity for PSK cipher suites
   const char *_psKey; // key in hex for PSK cipher suites
->>>>>>> fc5dcc88
 
   bool _connected = false;
 
   Client* _client = nullptr;
 
-<<<<<<< HEAD
-  public:
-    SSLClient();
-    SSLClient(Client* client);
-    ~SSLClient();
-
-    int connect(IPAddress ip, uint16_t port);
-    int connect(IPAddress ip, uint16_t port, int32_t timeout);
-    int connect(const char* host, uint16_t port);
-    int connect(const char* host, uint16_t port, int32_t timeout);
-    int connect(IPAddress ip, uint16_t port, const char* rootCABuff, const char* cli_cert, const char* cli_key);
-    int connect(const char* host, uint16_t port, const char* rootCABuff, const char* cli_cert, const char* cli_key);
-    int connect(IPAddress ip, uint16_t port, const char* pskIdent, const char* psKey);
-    int connect(const char* host, uint16_t port, const char* pskIdent, const char* psKey);
-
-    int peek();
-    size_t write(uint8_t data);
-    size_t write(const uint8_t* buf, size_t size);
-    int available();
-    int read();
-    int read(uint8_t* buf, size_t size);
-    void flush() {}
-    void stop();
-    uint8_t connected();
-    int lastError(char* buf, const size_t size);
-
-    void setPreSharedKey(const char* pskIdent, const char* psKey); // psKey in Hex
-    void setCACert(const char* rootCA);
-    void setCertificate(const char* client_ca);
-    void setPrivateKey (const char* private_key);
-    bool loadCACert(Stream& stream, size_t size);
-    bool loadCertificate(Stream& stream, size_t size);
-    bool loadPrivateKey(Stream& stream, size_t size);
-    bool verify(const char* fingerprint, const char* domain_name);
-    void setHandshakeTimeout(unsigned long handshake_timeout);
-
-    int setTimeout(uint32_t seconds) {
-      return 0;
-    }
-
-    operator bool()
-    {
-      return connected();
-    }
-    bool operator==(const bool value)
-    {
-      return bool() == value;
-    }
-    bool operator!=(const bool value)
-    {
-      return bool() != value;
-    }
-
-  private:
-    char* _streamLoad(Stream& stream, size_t size);
-=======
 public:
   SSLClient();
   SSLClient(Client* client);
@@ -163,7 +93,6 @@
 
 private:
   char *_streamLoad(Stream& stream, size_t size);
->>>>>>> fc5dcc88
 
   //friend class GprsServer;
   using Print::write;
